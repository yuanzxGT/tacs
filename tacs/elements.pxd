--- conflicted
+++ resolved
@@ -192,7 +192,7 @@
 
     cdef cppclass MITCShell4(TACSElement):
         MITCShell4(FSDTStiffness *stiff, ElementBehaviorType type, int)
-        
+
     cdef cppclass MITCShell43(TACSElement):
         MITCShell43(FSDTStiffness *stiff, ElementBehaviorType type, int)
 
@@ -232,32 +232,29 @@
 
     cdef cppclass PoissonQuad5(TACSElement):
         PoissonQuad5(TacsScalar*)
-<<<<<<< HEAD
         PoissonQuad5(void*, poisson_evalf)
 
-=======
-        
     # Declare the Plane Stress Thermoelastic Quad elements
     cdef cppclass PSThermoQuad2(TACSElement):
         PSThermoQuad2(CoupledThermoPlaneStressStiffness *stiff,
                       ElementBehaviorType type, int)
-        
+
     cdef cppclass PSThermoQuad3(TACSElement):
         PSThermoQuad3(CoupledThermoPlaneStressStiffness *stiff,
                       ElementBehaviorType type, int)
-        
+
     cdef cppclass PSThermoQuad4(TACSElement):
         PSThermoQuad4(CoupledThermoPlaneStressStiffness *stiff,
                       ElementBehaviorType type, int)
-        
+
     cdef cppclass PSThermoQuad5(TACSElement):
         PSThermoQuad5(CoupledThermoPlaneStressStiffness *stiff,
                       ElementBehaviorType type, int)
-        
+
     cdef cppclass PSThermoQuad6(TACSElement):
         PSThermoQuad6(CoupledThermoPlaneStressStiffness *stiff,
                       ElementBehaviorType type, int)
-                
+
     # Declare the Plane Stress Thermoelastic Traction Quad elements
     cdef cppclass PSThermoQuadTraction2(TACSElement):
         PSThermoQuadTraction2(int, TacsScalar, TacsScalar)
@@ -274,7 +271,7 @@
     cdef cppclass PSThermoQuadTraction6(TACSElement):
         PSThermoQuadTraction6(int, TacsScalar, TacsScalar)
         PSThermoQuadTraction6(int, TacsScalar*, TacsScalar*)
-        
+
     # Declare Plane Stress Thermoelastic Heat Flux elements
     cdef cppclass PSThermoQuadHF2(TACSElement):
         PSThermoQuadHF2(int, TacsScalar, TacsScalar)
@@ -305,7 +302,7 @@
     cdef cppclass SolidThermo6(TACSElement):
         SolidThermo6(CoupledThermoSolidStiffness *stiff,
                      ElementBehaviorType type, int)
-        
+
     # Declare the Solid Thermoelastic Traction elements
     cdef cppclass TACS3DThermoTraction2(TACSElement):
         TACS3DThermoTraction2(int, TacsScalar, TacsScalar, TacsScalar)
@@ -322,7 +319,7 @@
     cdef cppclass TACS3DThermoTraction6(TACSElement):
         TACS3DThermoTraction6(int, TacsScalar, TacsScalar, TacsScalar)
         TACS3DThermoTraction6(int, TacsScalar*, TacsScalar*, TacsScalar*)
-        
+
     # Declare the Solid Thermoelastic Heat Flux elements
     cdef cppclass TACS3DThermoHF2(TACSElement):
         TACS3DThermoHF2(int, TacsScalar, TacsScalar, TacsScalar)
@@ -336,8 +333,7 @@
     cdef cppclass TACS3DThermoHF5(TACSElement):
         TACS3DThermoHF5(int, TacsScalar, TacsScalar, TacsScalar)
         TACS3DThermoHF5(int, TacsScalar*, TacsScalar*, TacsScalar*)
-    
->>>>>>> 2aa86b15
+
 cdef extern from "PlaneStressTri6.h":
     cdef cppclass PlaneStressTri6(TACSElement):
         PlaneStressTri6(PlaneStressStiffness *stiff,
